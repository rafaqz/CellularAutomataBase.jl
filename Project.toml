--- conflicted
+++ resolved
@@ -21,11 +21,7 @@
 UnicodeGraphics = "ebadf6b4-db70-5817-83da-4a19ad584e34"
 
 [compat]
-<<<<<<< HEAD
-Colors = "^0.9, 0.11"
-=======
-Colors = "^0.9"
->>>>>>> d475bcd6
+Colors = "^0.9, 0.10, 0.11"
 ConstructionBase = "1"
 Crayons = "^4"
 DocStringExtensions = "^0.8"
