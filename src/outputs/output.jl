
"""
Outputs are store or display simulation results, usually
as a vector of grids, one for each timestep - but they may also
sum, combine or otherise manipulate the simulation grids to improve
performance, reduce memory overheads or similar.

Simulation outputs are decoupled from simulation behaviour,
and in many cases can be used interchangeably.
"""
abstract type Output{T} <: AbstractVector{T} end

# Generic ouput constructor. Converts an init array to vector of arrays.
(::Type{F})(init::AbstractMatrix; kwargs...) where F <: Output =
    F(; frames=[deepcopy(init)], kwargs...)
(::Type{F})(init::NamedTuple; kwargs...) where F <: Output =
    F(; frames=[deepcopy(init)], kwargs...)

(::Type{F})(o::T; kwargs...) where F <: Output where T <: Output =
    F(; frames=frames(o), starttime=starttime(o), stoptime=stoptime(o), kwargs...)

# Forward base methods to the frames array
Base.parent(o::Output) = frames(o)
Base.length(o::Output) = length(frames(o))
Base.size(o::Output) = size(frames(o))
Base.firstindex(o::Output) = firstindex(frames(o))
Base.lastindex(o::Output) = lastindex(frames(o))
Base.@propagate_inbounds Base.getindex(o::Output, i) =
    getindex(frames(o), i)
Base.@propagate_inbounds Base.setindex!(o::Output, x, i) = setindex!(frames(o), x, i)
Base.push!(o::Output, x) = push!(frames(o), x)
Base.append!(o::Output, x) = append!(frames(o), x)


"""
Mixin of basic fields for all outputs
"""
@premix @default_kw struct Output{T,A<:AbstractVector{T}}
    frames::A      | []
    running::Bool  | false
    starttime::Any | 1
    stoptime::Any  | 1
end

# Getters and setters
frames(o::Output) = o.frames
starttime(o::Output) = o.starttime
stoptime(o::Output) = o.stoptime
tspan(o::Output) = (stoptime(o), starttime(o))
isrunning(o::Output) = o.running
setrunning!(o::Output, val) = o.running = val
setstarttime!(output, x) = output.starttime = x
setstoptime!(output, x) = output.stoptime = x

# Placeholder methods for graphic functions that are
# ignored in simple outputs
settimestamp!(o::Output, f) = nothing
fps(o::Output) = nothing
setfps!(o::Output, x) = nothing
showfps(o::Output) = nothing

"""
    isasync(o::Output)

Check if the output should run asynchonously.
"""
isasync(o::Output) = false

"""
    isasync(o::Output)

Check if the output is storing each grid frame,
or just the the current one.
"""
isstored(o::Output) = true

"""
    isshowable(o::Output)

Check if the output can be shown visually.
"""
isshowable(o::Output, f) = false

"""
    initialise(o::Output)

Initialise the output display, if it has one.
"""
initialise(o::Output) = nothing
"""
    finalise(o::Output)

Finalise the output display, if it has one.
"""
finalise(o::Output) = nothing

"""
    delay(o::Output, f)

`Graphic` outputs delay the simulations to match some `fps` rate, 
but other outputs just do nothing and continue.
"""
delay(o::Output, f) = nothing
"""
    showgrid(o::Output, args...)

Show the grid(s) in the output, if it can do that.
"""
showgrid(o::Output, args...) = nothing

# Grid strorage and updating
gridindex(o::Output, data::AbstractSimData) = gridindex(o, currentframe(data))
# Every frame is frame 1 if the simulation isn't stored
gridindex(o::Output, f::Int) = isstored(o) ? f : oneunit(f)


@inline celldo!(grid::GridData, A::AbstractArray, I) =
    @inbounds return A[I...] = source(grid)[I...]
<<<<<<< HEAD

storegrid!(output::Output, data::AbstractSimData) =
    storegrid!(output, data, frameindex(output, data))
storegrid!(output::Output, simdata::AbstractSimData, f::Int) = begin
    checkbounds(output, f)
    if eltype(output) <: NamedTuple
        map(values(grids(simdata)), keys(simdata)) do grid, key
            blockrun!(grid, output[f][key])
        end
    else
        blockrun!(first(grids(simdata)), output[f])
=======
@inline celldo!(grid::GridData, A::AbstractArray, I) =
    @inbounds return A[I...] = source(grid)[I...]

storegrid!(output::Output, data::AbstractSimData) = begin
    f = gridindex(output, data)
    checkbounds(output, f)
    storegrid!(eltype(output), output, data, f)
end
storegrid!(::Type{<:NamedTuple}, output::Output, simdata::AbstractSimData, f::Int) = begin
    println("source:")
    display(source(simdata[:detected]))
    display(sourcestatus(simdata[:detected]))
    map(values(grids(simdata)), keys(simdata)) do grid, key
        outgrid = output[f][key]
        fill!(outgrid, zero(eltype(outgrid)))
        blockrun!(grid, outgrid)
>>>>>>> 144bb9fa
    end
    println("output:")
    display(output[f][:detected])
end
storegrid!(::Type{<:AbstractArray}, output::Output, simdata::AbstractSimData, f::Int) = begin
    outgrid = output[f]
    fill!(outgrid, zero(eltype(outgrid)))
    blockrun!(first(grids(simdata)), outgrid)
end

# Replicated frames
storegrid!(output::Output, data::AbstractVector{<:AbstractSimData}) = begin
    f = gridindex(output, data)
    checkbounds(output, f)
    for j in 1:size(output[1], 2), i in 1:size(output[1], 1)
        replicatesum = zero(eltype(output[1]))
        for d in data
            @inbounds replicatesum += d[i, j]
        end
        @inbounds output[f][i, j] = replicatesum / length(data)
    end
end

<<<<<<< HEAD

allocategrids!(o::Output, init, framerange) = begin
    append!(frames(o), [similar(init) for f in framerange])
    o
end

=======
>>>>>>> 144bb9fa
"""
Grids are preallocated and reused.
"""
initgrids!(o::Output, init) = begin
    first(o) .= init
    for f = (firstindex(o) + 1):lastindex(o)
        @inbounds o[f] .= zero(eltype(init))
    end
    o
end
initgrids!(o::Output, init::NamedTuple) = begin
    for key in keys(init)
        first(o)[key] .= init[key]
    end
    for f = (firstindex(o) + 1):lastindex(o)
        for key in keys(init)
            @inbounds o[f][key] .= zero(eltype(init[key]))
        end
    end
    o
end<|MERGE_RESOLUTION|>--- conflicted
+++ resolved
@@ -116,21 +116,6 @@
 
 @inline celldo!(grid::GridData, A::AbstractArray, I) =
     @inbounds return A[I...] = source(grid)[I...]
-<<<<<<< HEAD
-
-storegrid!(output::Output, data::AbstractSimData) =
-    storegrid!(output, data, frameindex(output, data))
-storegrid!(output::Output, simdata::AbstractSimData, f::Int) = begin
-    checkbounds(output, f)
-    if eltype(output) <: NamedTuple
-        map(values(grids(simdata)), keys(simdata)) do grid, key
-            blockrun!(grid, output[f][key])
-        end
-    else
-        blockrun!(first(grids(simdata)), output[f])
-=======
-@inline celldo!(grid::GridData, A::AbstractArray, I) =
-    @inbounds return A[I...] = source(grid)[I...]
 
 storegrid!(output::Output, data::AbstractSimData) = begin
     f = gridindex(output, data)
@@ -145,7 +130,6 @@
         outgrid = output[f][key]
         fill!(outgrid, zero(eltype(outgrid)))
         blockrun!(grid, outgrid)
->>>>>>> 144bb9fa
     end
     println("output:")
     display(output[f][:detected])
@@ -169,15 +153,6 @@
     end
 end
 
-<<<<<<< HEAD
-
-allocategrids!(o::Output, init, framerange) = begin
-    append!(frames(o), [similar(init) for f in framerange])
-    o
-end
-
-=======
->>>>>>> 144bb9fa
 """
 Grids are preallocated and reused.
 """
