
"""
Neighborhoods define the pattern of surrounding cells in the "neighborhood"
of the current cell. The `neighbors` function returns the surrounding
cells as an iterable.

The main kinds of neighborhood are demonstrated below:

![Neighborhoods](https://raw.githubusercontent.com/cesaraustralia/DynamicGrids.jl/media/Neighborhoods.png)

```julia
Moore{3}()
```
"""
abstract type Neighborhood{R} end

ConstructionBase.constructorof(::Type{<:T}) where T <: Neighborhood{R} where R =
    T.name.wrapper{R}

radius(hood::Neighborhood{R}) where R = R
_buffer(hood::Neighborhood) = hood._buffer
@inline positions(hood::Neighborhood, I) = (I .+ o for o in offsets(hood))

Base.eltype(hood::Neighborhood) = eltype(_buffer(hood))
Base.iterate(hood::Neighborhood, args...) = iterate(neighbors(hood), args...)
Base.getindex(hood::Neighborhood, I...) = getindex(_buffer(hood), I...)
Base.setindex!(hood::Neighborhood, val, I...) = setindex!(_buffer(hood), val, I...)
Base.copyto!(dest::Neighborhood, dof, source::Neighborhood, sof, N) =
    copyto!(_buffer(dest), dof, _buffer(source), sof, N)

"""
Moore-style square neighborhoods
"""
abstract type RadialNeighborhood{R} <: Neighborhood{R} end

"""
    Moore(radius::Int=1)

Moore neighborhoods define the neighborhood as all cells within a horizontal or
vertical distance of the central cell. The central cell is omitted.
"""
struct Moore{R,B} <: RadialNeighborhood{R}
    _buffer::B
end
# Buffer is updated later during the simulation.
# but can be passed in now to avoid the allocation.
# This might be bad design. SimData could instead hold a list of
# ruledata for the rule that holds this buffer, with
# the neighborhood. So you can do neighbors(data)
Moore(radius::Int=1, _buffer=nothing) = Moore{radius}(_buffer)
Moore{R}(_buffer=nothing) where R = Moore{R,typeof(_buffer)}(_buffer)

@inline function neighbors(hood::Moore{R}) where R
    # Use linear indexing
    buflen = (2R + 1)^2
    centerpoint = buflen ÷ 2 + 1
    return (_buffer(hood)[i] for i in 1:buflen if i != centerpoint)
end
@inline function offsets(hood::Moore{R}) where R
    ((i, j) for j in -R:R, i in -R:R if i != (0, 0))
end
@inline _setbuffer(n::Moore{R}, buf::B2) where {R,B2} = Moore{R,B2}(buf)

Base.length(hood::Moore{R}) where R = (2R + 1)^2 - 1
# Neighborhood specific `sum` for performance:w
Base.sum(hood::Moore) = _sum(hood, _centerval(hood))

_centerval(hood::Neighborhood{R}) where R = _buffer(hood)[R + 1, R + 1]
_sum(hood::Neighborhood, cell) = sum(_buffer(hood)) - cell


"""
Abstract supertype for window neighborhoods.

These are radial neighborhoods that inlude the central cell.
"""
abstract type AbstractWindow{R} <: RadialNeighborhood{R} end

Base.length(hood::AbstractWindow{R}) where R = (2R + 1)^2
neighbors(hood::AbstractWindow) = _buffer(hood)

# The central cell is included
@inline offsets(hood::AbstractWindow{R}) where R = ((i, j) for j in -R:R, i in -R:R)

"""
    Window{R}()

A neighboorhood of radius R that includes the central cell.
`R = 1` gives a 3x3 matrix.
"""
struct Window{R,K,B} <: AbstractWindow{R}
    _buffer::B
end
@inline Window{R}(_buffer=nothing) where R = Window{R,typeof(_buffer)}(_buffer)
@inline Window(R::Int) = Window{R}(nothing)

@inline _setbuffer(::Window{R}, buf::B2) where {R,B2} = Window{R,B2}(buf)

"""
Abstract supertype for kernel neighborhoods.

These inlude the central cell, and have a kernel matrix
that matches the window size, for convolution-like operations.
"""
abstract type AbstractKernel{R} <: AbstractWindow{R} end

kernel(hood::AbstractKernel) = hood.kernel
LinearAlgebra.dot(hood::AbstractKernel) = kernel(hood) ⋅ neighbors(hood)

"""
    Kernel{R}(kernel)

A neighboorhood of radius R that includes the central cell,
and holds a matching size kernel matrix.

`R = 1` gives 3x3 matrices.
"""
struct Kernel{R,K,B} <: AbstractKernel{R}
    "Kernal matrix"
    kernel::K
    _buffer::B
end
@inline Kernel{R}(kernel, _buffer=nothing) where R = 
    Kernel{R,typeof(kernel),typeof(_buffer)}(kernel, _buffer)
@inline Kernel(kernel::AbstractMatrix, _buffer=nothing) = 
    Kernel{(size(kernel, 1) - 1) ÷ 2}(kernel, _buffer)
@inline Kernel{R}() where R = Kernel{R}(nothing, nothing)
@inline Kernel(R::Int) = Kernel{R}(nothing, nothing)
@inline ConstructionBase.constructorof(::Type{Kernel{R,K,B}}) where {R,K,B} = Kernel{R}

@inline _setbuffer(n::Kernel{R,K}, buf::B2) where {R,K,B2} = Kernel{R,K,B2}(n.kernel, buf)


# Depreciated 

<<<<<<< HEAD
=======
@inline function mapsetneighbor!(
    data::WritableGridData, hood::Neighborhood, rule, state, index
)
    r = radius(hood)
    sum = zero(state)
    # Loop over dispersal kernel grid dimensions
    for x = one(r):2r + one(r)
        xdest = x + index[2] - r - one(r)
        for y = one(r):2r + one(r)
            x == (r + one(r)) && y == (r + one(r)) && continue
            ydest = y + index[1] - r - one(r)
            hood_index = (y, x)
            dest_index = (ydest, xdest)
            sum += setneighbor!(data, hood, rule, state, hood_index, dest_index)
        end
    end
    return sum
end

@inline function mapsetneighbor!(
    f, data::WritableGridData, hood, state, index
)
    r = radius(hood)
    sum = zero(state)
    # Loop over dispersal kernel grid dimensions
    for x = one(r):2r + one(r)
        xdest = x + index[2] - r - one(r)
        for y = one(r):2r + one(r)
            x == (r + one(r)) && y == (r + one(r)) && continue
            ydest = y + index[1] - r - one(r)
            hood_index = (y, x)
            dest_index = (ydest, xdest)
            sum += setneighbor!(data, hood, rule, state, hood_index, dest_index)
        end
    end
    return sum
end

function setneighbor! end

>>>>>>> 7c153270
"""
Neighborhoods are tuples or vectors of custom coordinates tuples
that are specified in relation to the central point of the current cell.
They can be any arbitrary shape or size, but should be listed in column-major
order for performance.
"""
abstract type AbstractPositional{R} <: Neighborhood{R} end

const CustomOffset = Tuple{Vararg{Int}}
const CustomOffsets = Union{AbstractArray{<:CustomOffset},Tuple{Vararg{<:CustomOffset}}}

"""
    Positional(coord::Tuple{Vararg{Int}}...)
    Positional(offsets::Tuple{Tuple{Vararg{Int}}})

Neighborhoods that can take arbitrary shapes by specifying each coordinate,
as `Tuple{Int,Int}` of the row/column distance (positive and negative)
from the central point.

The neighborhood radius is calculated from the most distance coordinate.
For simplicity the buffer read from the main grid is a square with sides
`2r + 1` around the central point, and is not shrunk or offset to match the
coordinates if they are not symmetrical.
"""
struct Positional{R,O<:CustomOffsets,B} <: AbstractPositional{R}
    "A tuple of tuples of Int, containing 2-D coordinates relative to the central point"
    offsets::O
    _buffer::B
end
Positional(args::CustomOffset...) = Positional(args)
Positional(offsets::CustomOffsets, _buffer=nothing) =
    Positional{_absmaxcoord(offsets)}(offsets, _buffer)
Positional{R}(offsets::CustomOffsets, _buffer=nothing) where R =
    Positional{R,typeof(offsets),typeof(_buffer)}(offsets, _buffer)

# Calculate the maximum absolute value in the offsets to use as the radius
_absmaxcoord(offsets::Union{AbstractArray,Tuple}) = maximum(map(x -> maximum(map(abs, x)), offsets))
_absmaxcoord(neighborhood::Positional) = absmaxcoord(offsets(neighborhood))

ConstructionBase.constructorof(::Type{Positional{R,C,B}}) where {R,C,B} = Positional{R}

Base.length(hood::Positional) = length(offsets(hood))

offsets(hood::Positional) = hood.offsets
@inline neighbors(hood::Positional) =
    (_buffer(hood)[(offset .+ radius(hood) .+ 1)...] for offset in offsets(hood))
@inline set_buffer(n::Positional{R,O}, buf::B2) where {R,O,B2} = Positional{R,O,B2}(offsets(n), buf)

"""
    LayeredPositional(layers::Positional...)

Sets of [`Positional`](@ref) neighborhoods that can have separate rules for each set.

`neighbors` for `LayeredPositional` returns a tuple of iterators
for each neighborhood layer.
"""
struct LayeredPositional{R,L,B} <: AbstractPositional{R}
    "A tuple of custom neighborhoods"
    layers::L
    _buffer::B
end
LayeredPositional(layers::Positional...) =
    LayeredPositional(layers)
LayeredPositional(layers::Tuple{Vararg{<:Positional}}, _buffer=nothing) =
    LayeredPositional{maximum(map(radius, layers))}(layers, _buffer)
LayeredPositional{R}(layers, _buffer) where R = begin
    # Child layers must have the same _buffer
    layers = map(l -> (@set l._buffer = _buffer), layers)
    LayeredPositional{R,typeof(layers),typeof(_buffer)}(layers, _buffer)
end

@inline neighbors(hood::LayeredPositional) = map(l -> neighbors(l), hood.layers)
@inline offsets(hood::LayeredPositional) = map(l -> offsets(l), hood.layers)
@inline positions(hood::LayeredPositional, args...) = map(l -> positions(l, args...), hood.layers)
@inline _setbuffer(n::LayeredPositional{R,L}, buf::B2) where {R,L,B2} = 
    LayeredPositional{R,L,B2}(n.layers, buf)

@inline Base.sum(hood::LayeredPositional) = map(sum, neighbors(hood))

"""
    VonNeumann(radius=1)

A convenience wrapper to build Von-Neumann neighborhoods as
a [`Positional`](@ref) neighborhood.
"""
function VonNeumann(radius=1, _buffer=nothing)
    offsets = Tuple{Int,Int}[]
    rng = -radius:radius
    for j in rng, i in rng
        distance = abs(i) + abs(j)
        if distance <= radius && distance > 0
            push!(offsets, (i, j))
        end
    end
    return Positional(Tuple(offsets), _buffer)
end

"""
    hoodsize(radius)

Get the size of a neighborhood dimension from its radius,
which is always 2r + 1.
"""
@inline hoodsize(hood::Neighborhood) = hoodsize(radius(hood))
@inline hoodsize(radius::Integer) = 2radius + 1<|MERGE_RESOLUTION|>--- conflicted
+++ resolved
@@ -130,52 +130,6 @@
 
 @inline _setbuffer(n::Kernel{R,K}, buf::B2) where {R,K,B2} = Kernel{R,K,B2}(n.kernel, buf)
 
-
-# Depreciated 
-
-<<<<<<< HEAD
-=======
-@inline function mapsetneighbor!(
-    data::WritableGridData, hood::Neighborhood, rule, state, index
-)
-    r = radius(hood)
-    sum = zero(state)
-    # Loop over dispersal kernel grid dimensions
-    for x = one(r):2r + one(r)
-        xdest = x + index[2] - r - one(r)
-        for y = one(r):2r + one(r)
-            x == (r + one(r)) && y == (r + one(r)) && continue
-            ydest = y + index[1] - r - one(r)
-            hood_index = (y, x)
-            dest_index = (ydest, xdest)
-            sum += setneighbor!(data, hood, rule, state, hood_index, dest_index)
-        end
-    end
-    return sum
-end
-
-@inline function mapsetneighbor!(
-    f, data::WritableGridData, hood, state, index
-)
-    r = radius(hood)
-    sum = zero(state)
-    # Loop over dispersal kernel grid dimensions
-    for x = one(r):2r + one(r)
-        xdest = x + index[2] - r - one(r)
-        for y = one(r):2r + one(r)
-            x == (r + one(r)) && y == (r + one(r)) && continue
-            ydest = y + index[1] - r - one(r)
-            hood_index = (y, x)
-            dest_index = (ydest, xdest)
-            sum += setneighbor!(data, hood, rule, state, hood_index, dest_index)
-        end
-    end
-    return sum
-end
-
-function setneighbor! end
-
->>>>>>> 7c153270
 """
 Neighborhoods are tuples or vectors of custom coordinates tuples
 that are specified in relation to the central point of the current cell.
