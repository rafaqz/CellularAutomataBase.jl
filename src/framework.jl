--- conflicted
+++ resolved
@@ -117,13 +117,8 @@
 Iterate over all rules recursively, swapping source and dest arrays.
 Returns the data object with source and dest arrays ready for the next iteration.
 """
-<<<<<<< HEAD
-@inline sequencerules!(data::SimData, ruleset::Ruleset) = sequencerules!(data, rules(ruleset))
-@inline sequencerules!(data::SimData, rules::Tuple) = begin
-=======
 sequencerules!(data::SimData) = sequencerules!(data, rules(data))
 sequencerules!(data::SimData, rules::Tuple) = begin
->>>>>>> 0eb40049
     # Run the first rule for the whole frame
     maprule!(data, rules[1])
     # Swap the source and dest arrays
